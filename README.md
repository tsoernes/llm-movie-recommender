# llm-movie-recommender

<<<<<<< HEAD
A cold start movie recommender using LLM embeddings on movie information
to retriev similar movies based on vector distance.
=======
Proof of concept, cold start movie recommender. Uses a Language Model to generate embeddings from movie summaries and genres, and find similar movies using a vector database.
>>>>>>> 8a98343d
<|MERGE_RESOLUTION|>--- conflicted
+++ resolved
@@ -1,8 +1,3 @@
 # llm-movie-recommender
 
-<<<<<<< HEAD
-A cold start movie recommender using LLM embeddings on movie information
-to retriev similar movies based on vector distance.
-=======
-Proof of concept, cold start movie recommender. Uses a Language Model to generate embeddings from movie summaries and genres, and find similar movies using a vector database.
->>>>>>> 8a98343d
+Proof of concept, cold start movie recommender. Uses a Language Model to generate embeddings from movie summaries and genres, and find similar movies using a vector database.